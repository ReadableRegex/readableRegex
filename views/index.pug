--- conflicted
+++ resolved
@@ -26,13 +26,9 @@
             //- option(value='excludeTheseCharacters') Exclude These Characters
             option(value='isInteger') Is Integer
             option(value='isAlphaNumeric') Is Alpha Numeric
-<<<<<<< HEAD
             option(value='isHexadecimal') Is Hexadecimal
-            
-=======
             option(value='isDecimal') Is Decimal
 
->>>>>>> a65d31b1
 
         br
         br
