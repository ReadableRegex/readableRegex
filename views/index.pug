html
    head
        title= title
    //- Google Adsense script to enable ads to show on site
    script(async src="https://pagead2.googlesyndication.com/pagead/js/adsbygoogle.js?client=ca-pub-1957345351542704" crossorigin="anonymous")
    style
        include style.css
    body
        h1(id="main-header") Readable Regex 
        h4 API to execute readable regex
        label Enter a string to run regex on
        br
        br
        input(id='inputString' type='text' placeholder='i.e. #1234' onkeyup='enableButton()')
        br
        br
        label Select a regex operation to perform
        br
        br
        select(name='endpoint')
            option(value='onlyNumbers') Only Numbers
            option(value='onlyLetters') Only Letters
            option(value='onlySpecialCharacters') Only Special Characters
            option(value='isEmailAddress') Is Email Address
            option(value='isPhoneNumber') Is Phone Number
            option(Value='trim') Trim
            //- TODO cannot currently run excludedCharacters this because it requires another input box for the excluded characters. 
            //- Maybe instead of using input box, we should just have a place to define a json body and send the request
            //- option(value='excludeTheseCharacters') Exclude These Characters
            option(value='isInteger') Is Integer
            option(value='isAlphaNumeric') Is Alpha Numeric
            option(value='isHexadecimal') Is Hexadecimal
            option(value='isDecimal') Is Decimal
            option(value='isLowercase') Is Lowercase
            option(value='isDate') Is Date
            option(value='isAllCaps') Is AllCaps
<<<<<<< HEAD
=======
            option(value='isUrl') Is Url
>>>>>>> 467fd5d4

        br
        br
        button(onclick='getResponse()' id='getResponseButton' disabled='true') Get Response
        br
        br
        h4 API response below
        br
        br
        div(id='responseBox')
        br
        br
        pre
            include codeSamples.html
        footer(id='footer')
    script(src='https://code.jquery.com/jquery-3.2.1.min.js'
        integrity='sha256-hwg4gsxgFZhOsEEamdOYGBf13FyQuiTwlAQgxVSNgt4='
        crossorigin='anonymous')

    script(src='https://maxcdn.bootstrapcdn.com/bootstrap/3.3.7/js/bootstrap.min.js'
        integrity='sha384-Tc5IQib027qvyjSMfHjOMaLkfuWVxZxUPnCJA7l2mCWNIpG9mGCD8wGNIcPD7Txa' crossorigin='anonymous')
    script
        include script.js<|MERGE_RESOLUTION|>--- conflicted
+++ resolved
@@ -34,10 +34,7 @@
             option(value='isLowercase') Is Lowercase
             option(value='isDate') Is Date
             option(value='isAllCaps') Is AllCaps
-<<<<<<< HEAD
-=======
             option(value='isUrl') Is Url
->>>>>>> 467fd5d4
 
         br
         br
