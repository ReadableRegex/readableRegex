--- conflicted
+++ resolved
@@ -21,19 +21,16 @@
             option(value='onlySpecialCharacters') Only Special Characters
             option(value='isEmailAddress') Is Email Address
             option(value='isPhoneNumber') Is Phone Number
+            option(Value='trim') Trim
             //- TODO cannot currently run excludedCharacters this because it requires another input box for the excluded characters. 
             //- Maybe instead of using input box, we should just have a place to define a json body and send the request
             //- option(value='excludeTheseCharacters') Exclude These Characters
             option(value='isInteger') Is Integer
             option(value='isAlphaNumeric') Is Alpha Numeric
-<<<<<<< HEAD
-            option(value='trim') Trim
-=======
             option(value='isHexadecimal') Is Hexadecimal
             option(value='isDecimal') Is Decimal
             option(value='isDate') Is Date
 
->>>>>>> 34e6dec6
 
         br
         br
