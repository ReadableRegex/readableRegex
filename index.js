--- conflicted
+++ resolved
@@ -50,12 +50,8 @@
   res.json({ result });
 });
 
-<<<<<<< HEAD
-// GET route for onlySpecialCharacters
-=======
 
 // POST route for onlySpecialCharacters
->>>>>>> 34e6dec6
 app.post('/api/onlySpecialCharacters', (req, res) => {
   let inputString = req.body.inputString;
 
@@ -67,10 +63,10 @@
   res.json({ result });
 });
 
-<<<<<<< HEAD
 // POST route for trim
 app.post('/api/trim', (req, res) => {
   const inputString = req.body.inputString;
+  
   if (!inputString) {
     return res.status(400).json({ error: requiredParameterResponse });
   }
@@ -79,11 +75,7 @@
   res.json({ result });
 });
 
-
-// Example using query parameters (GET requests)
-=======
 // Example using query parameters (POST requests)
->>>>>>> 34e6dec6
 
 app.post('/api/onlyNumbers', (req, res) => {
   const inputString = req.body.inputString;
