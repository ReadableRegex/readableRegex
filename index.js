--- conflicted
+++ resolved
@@ -5,10 +5,8 @@
 const cors = require('cors');
 const ValidationFunctions = require('./validationFunctions');
 
-<<<<<<< HEAD
 // Load environment variables
 require('dotenv').config();
-=======
 /**
  * Global rate limiter middleware
  * limits the number of request sent to our application
@@ -22,9 +20,6 @@
 });
 app.use(limiter)
 
-const requiredParameterResponse = 'Input string required as a parameter.'
->>>>>>> 1cd3ce9c
-
 // Set API URL based on environment
 const apiUrl =
   process.env.NODE_ENV === 'production'
@@ -60,10 +55,6 @@
   res.json({ result });
 });
 
-<<<<<<< HEAD
-=======
-
->>>>>>> 1cd3ce9c
 // POST route for onlySpecialCharacters
 app.post('/api/onlySpecialCharacters', (req, res) => {
   const { inputString } = req.body;
@@ -76,9 +67,6 @@
   res.json({ result });
 });
 
-<<<<<<< HEAD
-// POST routes for onlyNumbers and onlyLetters
-=======
 // POST route for trim
 app.post('/api/trim', (req, res) => {
   const inputString = req.body.inputString;
@@ -93,7 +81,6 @@
 
 // Example using query parameters (POST requests)
 
->>>>>>> 1cd3ce9c
 app.post('/api/onlyNumbers', (req, res) => {
   const { inputString } = req.body;
   if (!inputString) {
@@ -115,9 +102,6 @@
   res.json({ result });
 });
 
-<<<<<<< HEAD
-// POST route for isAlphaNumeric
-=======
 // POST route for excludeTheseCharacters
 app.post("/api/excludeTheseCharacters", (req, res) => {
   const { excludeTheseCharacters, inputString } = req.body;
@@ -133,7 +117,6 @@
 
 })
 
->>>>>>> 1cd3ce9c
 app.post('/api/isAlphaNumeric', (req, res) => {
   const { inputString } = req.body;
 
