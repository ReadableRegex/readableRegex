const express = require('express');
const { rateLimit } = require("express-rate-limit");
const app = express();
const port = process.env.PORT || 3000;
const cors = require('cors')
const ValidationFunctions = require('./validationFunctions')

/**
 * Global rate limiter middleware
 * limits the number of request sent to our application
 * each IP can make up to 1000 requests per `windowsMs` (1 minute)
 */
const limiter = rateLimit({
  windowMs: 1 * 60 * 1000, // 1 minute
  limit: 1000, 
  standardHeaders: true, 
  legacyHeaders: false, 
});
app.use(limiter)

const requiredParameterResponse = 'Input string required as a parameter.'

app.use(cors())
app.use(express.json())

// Middleware to parse JSON request bodies
app.use(express.json());
app.set('view engine', 'pug')

// GET routes for isEmailAddress and isPhoneNumber
app.post('/api/isEmailAddress', (req, res) => {
  let inputString = req.body.inputString;

  if (!inputString) {
    return res.status(400).json({ error: requiredParameterResponse });
  }

  const result = ValidationFunctions.isEmailAddress(inputString);
  res.json({ result });
});

app.post('/api/isPhoneNumber', (req, res) => {
  let inputString = req.body.inputString;

  if (!inputString) {
    return res.status(400).json({ error: requiredParameterResponse });
  }

  const result = ValidationFunctions.isPhoneNumber(inputString);
  res.json({ result });
});


// GET route for onlySpecialCharacters
app.post('/api/onlySpecialCharacters', (req, res) => {
  let inputString = req.body.inputString;

  if (!inputString) {
    return res.status(400).json({ error: requiredParameterResponse });
  }

  const result = ValidationFunctions.onlySpecialCharacters(inputString);
  res.json({ result });
});

// Example using query parameters (GET requests)

app.post('/api/onlyNumbers', (req, res) => {
  const inputString = req.body.inputString;
  if (!inputString) {
    return res.status(400).json({ error: requiredParameterResponse });
  }

  const result = ValidationFunctions.onlyNumbers(inputString);
  res.json({ result });
});

app.post('/api/onlyLetters', (req, res) => {
  const inputString = req.body.inputString;

  if (!inputString) {
    return res.status(400).json({ error: requiredParameterResponse });
  }

  const result = ValidationFunctions.onlyLetters(inputString);
  res.json({ result });
});

// POST route for excludeTheseCharacters
app.post("/api/excludeTheseCharacters", (req, res) => {
  const { excludeTheseCharacters, inputString } = req.body;

  if (!excludeTheseCharacters || !inputString) {
    return res.status(400).json({
      error: "excludeTheseCharacters and inputString are required.",
    });
  }

  const result = ValidationFunctions.excludeTheseCharacters(inputString, excludeTheseCharacters);

})

app.post('/api/isAlphaNumeric', (req, res) => {
  const { inputString } = req.body;

  if (!inputString) {
    return res.status(400).json({ error: requiredParameterResponse });
  }

  const result = ValidationFunctions.isAlphaNumeric(inputString);
  res.json({ result });
});

app.post('/api/isInteger', (req, res) => {
  const { inputString } = req.body;
  
  if (!inputString) {
      return res.status(400).json({ 
          error: "inputString is required." 
      });
  }
  
  const result = ValidationFunctions.isInteger(inputString);
  
  res.json({ result });
});

<<<<<<< HEAD
app.post('/api/isHexadecimal', (req, res) => {
  const { inputString } = req.body;

  if (!inputString) {
    return res.status(400).json({ error: requiredParameterResponse });
  }

  const result = ValidationFunctions.isHexadecimal(inputString);
=======
app.post('/api/isDecimal', (req, res) => {
  const { inputString } = req.body;
  
  if (!inputString) {
      return res.status(400).json({ 
          error: "inputString is required." 
      });
  }
  
  const result = ValidationFunctions.isDecimal(inputString);
  
>>>>>>> a65d31b1
  res.json({ result });
});

app.get('/', (req, res) => {
  res.render('index')
})

app.listen(port, () => {
  console.log(`Server is listening on port ${port}`);
});<|MERGE_RESOLUTION|>--- conflicted
+++ resolved
@@ -125,7 +125,6 @@
   res.json({ result });
 });
 
-<<<<<<< HEAD
 app.post('/api/isHexadecimal', (req, res) => {
   const { inputString } = req.body;
 
@@ -134,7 +133,8 @@
   }
 
   const result = ValidationFunctions.isHexadecimal(inputString);
-=======
+  res.json({ result });
+});
 app.post('/api/isDecimal', (req, res) => {
   const { inputString } = req.body;
   
@@ -146,7 +146,6 @@
   
   const result = ValidationFunctions.isDecimal(inputString);
   
->>>>>>> a65d31b1
   res.json({ result });
 });
 
