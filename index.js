--- conflicted
+++ resolved
@@ -97,80 +97,6 @@
  */
 
 /**
-<<<<<<< HEAD
- * POST /api/isField
- * @summary Returns true/false based on the input string and fieldToValidate
- * @param {BasicRequest} request.body.required
- * @return {BasicResponse} 200 - Success response
- * @return {BadRequestResponse} 400 - Bad request response
- * @example request - test
- * {
- *   "inputString": "test@gmail.com"
- * }
- * @example response - 200 - example payload
- * {
- *    "result": true,
- *    "explanation": "The email address 'test@gmail.com' follows the standard format: local-part@domain.  It contains a username ('test'), an '@' symbol, and a domain name ('gmail.com')."
-  }
- * @example response - 400 - example
- * {
- *   "error": "Input string/FieldTovalidate required as a parameter."
- * }
- */
-app.post('/api/isField', async(req, res) => {
-  const { inputString, fieldToValidate } = req.body;
-
-  if (!inputString || !fieldToValidate) {
-    return res.status(400).json({ error: requiredParameterResponse });
-  }
-  const instructionToLLM = `Can you return true or false if this field '${fieldToValidate}' is valid? Here is the value for this field: '${inputString}'. Can you only return this in a JSON response(and don't write anything else like json or quotes,just the json result) where the 'result' property will be true or false, and the 'explanation' will be the reason for why it's true or false?
-  Note:treat special characters(.,@/-+ etc) and digits as Lowercase
-  Note:Consider date formats of all over the world
-  "// YYYY-MM-DD
-  // MM/DD/YYYY or DD/MM/YYYY
-  // YYYY/MM/DD
-  // DD-MM-YYYY or MM-DD-YYYY
-  // YYYY.MM.DD
-  // DD.MM.YYYY or MM.DD.YYYY
-  // YYYYMMDD
-  // YYYY-MM-DD HH:mm:ss"
-  Note:Consider strings with only 0 and 1 to be binary
-  Note:In case of phone number take into consideration all phone number formats all over the world
-  Note:In case of zip code take into consideration zip codes all over the world
-  `;
-  const jsonResult =extractJSON(await fetchAiGeneratedContent(instructionToLLM)) // get the string returned from LLM and extract only the JSON part from it
-  res.json(jsonResult);
-});
-=======
- * A ExcludeCharactersModel
- * @typedef {object} ExcludeCharactersModel
- * @property {string} inputString.required - The inputString
- * @property {string} excludeTheseCharacters.required - The excludeTheseCharacters
- */
-
-/**
- * A ZipCodeModel
- * @typedef {object} ZipCodeModel
- * @property {string} inputString.required - The zip code to validate
- * @property {string} countryCode.required - The country code to use for validation
- */
-
-/**
- * A OnlyTheseCharactersModel
- * @typedef {object} OnlyTheseCharactersModel
- * @property {string} inputString.required - The string to validate against the allowed characters
- * @property {string} onlyTheseCharacters.required - The characters that are allowed in the input string
- */
-
-/**
- * A IsUrlModel
- * @typedef {object} IsUrlModel
- * @property {string} inputString.required - The URL string to validate
- * @property {boolean} [connectToUrlTest] - Optionally test if the URL is reachable
- */
->>>>>>> 0e6c996a
-
-/**
  * POST /api/isEmailAddress
  * @summary Returns true if valid email address, false otherwise
  * @description This endpoint validates if the provided string is a valid email address.
