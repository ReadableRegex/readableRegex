--- conflicted
+++ resolved
@@ -111,7 +111,6 @@
   res.json({ result });
 });
 
-<<<<<<< HEAD
 app.post('/api/isDecimal', (req, res) => {
   const { inputString } = req.body;
   
@@ -123,18 +122,6 @@
   
   const result = ValidationFunctions.isDecimal(inputString);
   
-=======
-// GET routes for isDecimal
-app.post("/api/isDecimal", (req, res) => {
-  const inputString = req.body.inputString;
-
-  if (!inputString) {
-    return res.status(400).json({ error: requiredParameterResponse });
-  }
-
-  const result = ValidationFunctions.isDecimal(inputString);
-
->>>>>>> 003ad653
   res.json({ result });
 });
 
