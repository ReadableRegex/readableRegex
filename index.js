--- conflicted
+++ resolved
@@ -6,12 +6,9 @@
 const ValidationFunctions = require('./validationFunctions');
 const { urlUtils } = require("./utils/urlUtils");
 const expressJSDocSwagger = require('express-jsdoc-swagger');
-<<<<<<< HEAD
 const fetchAiGeneratedContent = require('./runGeminiPrompt');
 const extractJSON = require('./extractJSON');
-=======
 const requiredParameterResponse = 'Input string required as a parameter.'
->>>>>>> 3ba768b5
 
 // Load environment variables
 require('dotenv').config();
@@ -101,7 +98,34 @@
  */
 
 /**
-<<<<<<< HEAD
+ * A ExcludeCharactersModel
+ * @typedef {object} ExcludeCharactersModel
+ * @property {string} inputString.required - The inputString
+ * @property {string} excludeTheseCharacters.required - The excludeTheseCharacters
+ */
+
+/**
+ * A ZipCodeModel
+ * @typedef {object} ZipCodeModel
+ * @property {string} inputString.required - The zip code to validate
+ * @property {string} countryCode.required - The country code to use for validation
+ */
+
+/**
+ * A OnlyTheseCharactersModel
+ * @typedef {object} OnlyTheseCharactersModel
+ * @property {string} inputString.required - The string to validate against the allowed characters
+ * @property {string} onlyTheseCharacters.required - The characters that are allowed in the input string
+ */
+
+/**
+ * A IsUrlModel
+ * @typedef {object} IsUrlModel
+ * @property {string} inputString.required - The URL string to validate
+ * @property {boolean} [connectToUrlTest] - Optionally test if the URL is reachable
+ */
+
+/**
  * POST /api/isField
  * @summary Returns true/false based on the input string and fieldToValidate
  * @param {BasicRequest} request.body.required
@@ -145,34 +169,6 @@
   const jsonResult =extractJSON(await fetchAiGeneratedContent(instructionToLLM)) // get the string returned from LLM and extract only the JSON part from it
   res.json(jsonResult);
 });
-=======
- * A ExcludeCharactersModel
- * @typedef {object} ExcludeCharactersModel
- * @property {string} inputString.required - The inputString
- * @property {string} excludeTheseCharacters.required - The excludeTheseCharacters
- */
-
-/**
- * A ZipCodeModel
- * @typedef {object} ZipCodeModel
- * @property {string} inputString.required - The zip code to validate
- * @property {string} countryCode.required - The country code to use for validation
- */
-
-/**
- * A OnlyTheseCharactersModel
- * @typedef {object} OnlyTheseCharactersModel
- * @property {string} inputString.required - The string to validate against the allowed characters
- * @property {string} onlyTheseCharacters.required - The characters that are allowed in the input string
- */
-
-/**
- * A IsUrlModel
- * @typedef {object} IsUrlModel
- * @property {string} inputString.required - The URL string to validate
- * @property {boolean} [connectToUrlTest] - Optionally test if the URL is reachable
- */
->>>>>>> 3ba768b5
 
 /**
  * POST /api/isEmailAddress
