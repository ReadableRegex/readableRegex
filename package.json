{
  "name": "readable_regex",
  "version": "1.0.0",
  "description": "expose endpoints to get string responses from regex expressions easily",
  "main": "server.js",
  "scripts": {
    "start": "node app.js",
    "dev": "nodemon app.js",
    "test": "jest",
<<<<<<< HEAD
    "start": "node index.js",
    "dev": "nodemon index.js"
=======
    "test:unit": "jest --testPathPattern=unit",
    "test:integration": "jest --testPathPattern=integration"
>>>>>>> 2144f1c7
  },
  "author": "",
  "license": "ISC",
  "dependencies": {
    "@google/generative-ai": "^0.21.0",
    "axios": "^1.7.9",
    "cors": "^2.8.5",
    "dotenv": "^16.4.7",
    "express": "^4.21.2",
    "express-jsdoc-swagger": "^1.8.0",
    "express-rate-limit": "^7.5.0",
    "install": "^0.13.0",
    "npm": "^11.1.0",
    "pug": "^3.0.3",
    "csv-parser": "^3.2.0"
  },
  "devDependencies": {
    "jest": "^29.7.0",
    "nodemon": "^3.1.9",
    "supertest": "^7.0.0"
  }
}<|MERGE_RESOLUTION|>--- conflicted
+++ resolved
@@ -7,13 +7,8 @@
     "start": "node app.js",
     "dev": "nodemon app.js",
     "test": "jest",
-<<<<<<< HEAD
-    "start": "node index.js",
-    "dev": "nodemon index.js"
-=======
     "test:unit": "jest --testPathPattern=unit",
     "test:integration": "jest --testPathPattern=integration"
->>>>>>> 2144f1c7
   },
   "author": "",
   "license": "ISC",
