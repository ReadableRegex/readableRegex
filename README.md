# Readable Regex API

In a nutshell, Readable Regex is a REST API to transform and validate data easily, anywhere, without regex.

It's built using Express.js and designed to encapsulate the underlying regular expression logic for improved readability and maintainability.

Who knows, this API could evolve to do a lot more than it currently does, so please keep an open mind and bring all ideas to the table, they are welcome!

Although the project has Regex in the name, it's not a requirement to use Regex on the backend if it's not possible or beneficial.

## Navigating The Docs

[Demo](#demo)<br/>
[Benefits](#benefits)<br/>
[Usage](#usage)<br/>
[How to Contribute](#how-to-contribute)<br/>
[Dev Standards](#dev-standards)<br/>
[New Features/Issues](#new-featuresissues)<br/>
[Running the API](#running-the-api)<br/>
[Documentation](#documentation)<br/>
[Testing](#testing)<br/>
[Support](#support)<br/>
[Deployment](#deployment)<br/>
[Donations](#donations)

## Demo

Below is a demo app URL exposed from the API 

https://readable-regex-8d81b79167bf.herokuapp.com/

## Benefits

*   **Improved Readability:** Complex regular expressions are hidden behind simple function calls, making the code much easier to understand. Instead of seeing cryptic regex scattered throughout the application, developers interact with clear and descriptive function names.

*   **Enhanced Maintainability:** If the regex logic needs to be updated (e.g., to support different character sets or handle edge cases), changes only need to be made in one central location. This significantly reduces the risk of errors and makes maintenance much simpler.

*   **Increased Reusability:** The API can be used by multiple parts of the same application or even by entirely different applications. This promotes code reuse and reduces redundancy.

*   **Simplified Testing:** The core string manipulation functions are easily testable in isolation, leading to more robust and reliable code.

*   **Abstraction:** The API provides a layer of abstraction, shielding developers from the complexities of regular expressions. Clients of the API don't need to understand the underlying regex to use the string manipulation functions.

## Usage

Clients interact with the API by sending POST requests with query params containing the input string and endpoint. The API returns a JSON response with the modified string. See the individual endpoint documentation (if needed) for specific request and response formats.

Sample POST Request 

```
    try {
        const response = await fetch("https://readable-regex-8d81b79167bf.herokuapp.com/api/onlyNumbers", {
            method: 'POST',
            body: JSON.stringify({
                inputString: "1234abc"
            }),
            headers: {
                "Content-Type": "application/json"
            }
        })
        const json = await response.json()
        const transformedString = json.result
        document.querySelector('#responseBox').textContent = transformedString // 1234

    }
    catch (exception) {
        alert('Error executing regex, try again later! Contact developer for support')
        throw exception
    }
```

## How to Contribute

1. `git clone` the project locally
2. Create a branch off of the `main` branch and run `git checkout` on that branch
3. Change the base URL locally to `localhost` in the client-side app or when testing to make sure you are testing against the local api
4. Add your changes and validate they are working locally. Add routes as POST.
5. Open a PR to the main branch containing the value of the PR, any screenshots or video recordings to demonstrate the value and any tests that can be added (unit, feature, proof of manual testing)
6. A repo admin/moderator will review the PR along with other contributors. If there is feedback, please address it, commit any changes, and reach out for a rereview.
7. Once approved a repo admin/moderator will merge the PR to `main`, deploying the service to production

### Dev Standards

I want to keep this casual for now, but still want to deliver quality. 

Please at a minimum try to do the following to upkeep the quality of this project: 

1. Write code that is easily readable (small functions, organized files, easy to understand and descriptive function names/files/etc)
2. Test code thoroughly (manually with screenshots or proof of it working or with unit tests if possible)
3. Write JSDoc strings with schemas and endpoint information for each endpoint to generate docs for the API. See the Documentation section for more details below.

## New Features/Issues

We have boards for Discussions and Issues that you can leverage for new ideas, innovations, bug fixes, and enhancements. 

Create new issues for features, innovation ideas, bugs, or enhancements. If you aren't sure about adding an issue, go over to the Discussions board to ask questions, collaborate, and coordinate documenting new issues. 

## Running the API

First clone or fork the project using Git.

Then `cd` into the root of the project to run the project.

Using `node`  
```bash
<<<<<<< HEAD
node index.js  // Or npm start Or npm run start
```
Or if you want your backend changes to refresh automatically you can use "nodemon" ( Development Mode )
```bash
nodemon index.js // Or npm run dev
=======
node app.js  // Or npm start
```
Or if you want your backend changes to refresh automatically you can use `nodemon` with the following command:
```bash
npm run dev  // This runs nodemon app.js
>>>>>>> 2144f1c7
```

## Documentation

We are using the [`express-jsdoc-swagger`](https://brikev.github.io/express-jsdoc-swagger-docs/#/) package to write docs for the API. 

It's utilizing the OpenAPI pattern for API specs and swagger to generate a UI for testing/reading docs.

To view the docs, visit the `/api-docs` path from the base URL. 


[Prod Docs](https://readable-regex-8d81b79167bf.herokuapp.com/api-docs/)

[Local Docs](http://localhost:3000/api-docs/)


## Testing

### Writing tests

We are using the [Jest framework](https://jestjs.io/) for testing.

It's best to write tests for custom logic and not external functions you have not written. 
The goal is to test this API to ensure it's functioning properly. 

Tests will live in the `tests` folder. 

Create a new file for each function or set of related functions you are testing. I.e. `onlyNumbers.js` tests the `onlyNumbers` function

Test edge cases and different scenarios to ensure the function behaves with different inputs for each parameter. 

Tests are configured to run on every push and pull requests for every branch using a Node Github Workflow that builds and runs tests.

### Running tests 

1. Run `npm install` to install any test packages needed
2. Run `npm test` to run the jest tests


## Support

Here is the official Readable Regex [Slack Channel Invite Link](https://join.slack.com/t/readableregex/shared_invite/zt-2zdksij4k-wEYXgPNSFOWXYlNM3CSq0Q)

Collaborate, ask questions, get feedback, and get to know your fellow devs on Slack today!

## Deployment

Deployed on Heroku Server. Once successfully merged to main branch, auto-deployment is made. 

## Donations

TBD 

To support the deployment, scaling, and distribution of this API (big or small), we will want to gather funds.
The plan for this is pending as this is a very new release<|MERGE_RESOLUTION|>--- conflicted
+++ resolved
@@ -103,19 +103,11 @@
 
 Using `node`  
 ```bash
-<<<<<<< HEAD
-node index.js  // Or npm start Or npm run start
-```
-Or if you want your backend changes to refresh automatically you can use "nodemon" ( Development Mode )
-```bash
-nodemon index.js // Or npm run dev
-=======
 node app.js  // Or npm start
 ```
 Or if you want your backend changes to refresh automatically you can use `nodemon` with the following command:
 ```bash
 npm run dev  // This runs nodemon app.js
->>>>>>> 2144f1c7
 ```
 
 ## Documentation
