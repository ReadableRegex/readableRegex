module.exports = class ValidationFunctions {
    // Function to remove all non-numeric characters
    static onlyNumbers(str) {
        return str.replace(/[^0-9]/g, '');
    }

    // Function to remove all non-letter characters (including spaces and punctuation)
    static onlyLetters(str) {
        return str.replace(/[^a-zA-Z]/g, '');
    }

    static onlySpecialCharacters(str) {
        return str.replace(/[a-zA-Z0-9\s]/g, ''); // Keep only special characters
    }

    static isEmailAddress(str) {
        const emailRegex = /^[^\s@]+@[^\s@]+\.[^\s@]+$/;
        return emailRegex.test(str);
    }

    static isPhoneNumber(str) {
        // A basic phone number regex (you might need to adjust it for your specific needs)
        const phoneRegex = /^[+]?[(]?[0-9]{3}[)]?[-\s.]?[0-9]{3}[-\s.]?[0-9]{4}$/im;
        return phoneRegex.test(str);
    }

<<<<<<< HEAD
    static isInteger(str) {
        return /^-?\d+$/.test(str);
=======
    static isAlphaNumeric(str) {
        const alphaNumericRegex = /^[a-zA-Z0-9]+$/;
        return alphaNumericRegex.test(str);
>>>>>>> e1ceb012
    }
}<|MERGE_RESOLUTION|>--- conflicted
+++ resolved
@@ -24,13 +24,12 @@
         return phoneRegex.test(str);
     }
 
-<<<<<<< HEAD
-    static isInteger(str) {
-        return /^-?\d+$/.test(str);
-=======
     static isAlphaNumeric(str) {
         const alphaNumericRegex = /^[a-zA-Z0-9]+$/;
         return alphaNumericRegex.test(str);
->>>>>>> e1ceb012
+    }
+
+    static isInteger(str) {
+        return /^-?\d+$/.test(str);
     }
 }