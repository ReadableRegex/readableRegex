module.exports = class ValidationFunctions {
  // Function to remove all non-numeric characters
  static onlyNumbers(str) {
    return str.replace(/[^0-9]/g, '');
  }

  // Function to remove all non-letter characters (including spaces and punctuation)
  static onlyLetters(str) {
    return str.replace(/[^a-zA-Z]/g, '');
  }

  static onlySpecialCharacters(str) {
    return str.replace(/[a-zA-Z0-9\s]/g, ''); // Keep only special characters
  }

  static isEmailAddress(str) {
    const emailRegex = /^[^\s@]+@[^\s@]+\.[^\s@]+$/;
    return emailRegex.test(str);
  }

  // Function to exclude specific characters
  static excludeTheseCharacters(inputString, excludeChars) {
    const regex = new RegExp(`[${excludeChars}]`, "g");
    return inputString.replace(regex, "");
  }
  
    static isPhoneNumber(str) {
        // A basic phone number regex (you might need to adjust it for your specific needs)
        const phoneRegex = /^[+]?[(]?[0-9]{3}[)]?[-\s.]?[0-9]{3}[-\s.]?[0-9]{4}$/im;
        return phoneRegex.test(str);
    }

    static isAlphaNumeric(str) {
        const alphaNumericRegex = /^[a-zA-Z0-9]+$/;
        return alphaNumericRegex.test(str);
    }

    static isInteger(str) {
        return /^-?\d+$/.test(str);
    }

<<<<<<< HEAD
    static isHexadecimal(str) {
        return /^0x[0-9a-fA-F]+$/.test(str);
    }
=======
    static isDecimal(str) {
      // Allowed decimal: 23.45; 34.; .45; -273.15; -42.; -.45;
      const isDecimalRegex = /^[+-]?((\d+(\.\d*))|(\.\d+))$/;
      return isDecimalRegex.test(str);
   }
>>>>>>> a65d31b1
}<|MERGE_RESOLUTION|>--- conflicted
+++ resolved
@@ -39,15 +39,13 @@
         return /^-?\d+$/.test(str);
     }
 
-<<<<<<< HEAD
     static isHexadecimal(str) {
         return /^0x[0-9a-fA-F]+$/.test(str);
     }
-=======
+
     static isDecimal(str) {
       // Allowed decimal: 23.45; 34.; .45; -273.15; -42.; -.45;
       const isDecimalRegex = /^[+-]?((\d+(\.\d*))|(\.\d+))$/;
       return isDecimalRegex.test(str);
    }
->>>>>>> a65d31b1
 }