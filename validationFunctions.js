--- conflicted
+++ resolved
@@ -43,13 +43,6 @@
 
     static isZipCode(str, countryCode, patterns) {
         return patterns[countryCode].test(str.replace(/\s/g, ''));
-<<<<<<< HEAD
-    }
-
-    static isLowercase(str) {
-        return /^[a-z]+$/g.test(str);
-=======
->>>>>>> 467fd5d4
     }
 
     static isLowercase(str) {
@@ -69,17 +62,12 @@
     static isAllCaps(str) {
         return /^[A-Z]+$/.test(str);
     }
-<<<<<<< HEAD
-
-  static isDate(dateStr) {
-=======
     
     static isUrl(str) {
         return /^(https?:\/\/)?([\w.-]+)\.([a-z]{2,6})(\/[^\s]*)?$/i.test(str);
     }
   
     static isDate(dateStr) {
->>>>>>> 467fd5d4
     if (!dateStr || typeof dateStr !== "string") return false;
 
     const date = new Date(dateStr);
