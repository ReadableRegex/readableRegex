module.exports = class ValidationFunctions {
  // Function to remove all non-numeric characters
  static onlyNumbers(str) {
    return str.replace(/[^0-9]/g, '');
  }

  // Function to remove all non-letter characters (including spaces and punctuation)
  static onlyLetters(str) {
    return str.replace(/[^a-zA-Z]/g, '');
  }

  static onlySpecialCharacters(str) {
    return str.replace(/[a-zA-Z0-9\s]/g, ''); // Keep only special characters
  }

  static isEmailAddress(str) {
    const emailRegex = /^[^\s@]+@[^\s@]+\.[^\s@]+$/;
    return emailRegex.test(str);
  }

  // Function to exclude specific characters
  static excludeTheseCharacters(inputString, excludeChars) {
    const regex = new RegExp(`[${excludeChars}]`, "g");
    return inputString.replace(regex, "");
  }
  
    static isPhoneNumber(str) {
        // A basic phone number regex (you might need to adjust it for your specific needs)
        const phoneRegex = /^[+]?[(]?[0-9]{3}[)]?[-\s.]?[0-9]{3}[-\s.]?[0-9]{4}$/im;
        return phoneRegex.test(str);
    }

    static isAlphaNumeric(str) {
        const alphaNumericRegex = /^[a-zA-Z0-9]+$/;
        return alphaNumericRegex.test(str);
    }

    static isInteger(str) {
        return /^-?\d+$/.test(str);
    }

<<<<<<< HEAD
    // Function to trim leading whitespace and trailing whitespace and punctuation
    static trim(str) {
        return str.trim();
    }
=======
    static isHexadecimal(str) {
        return /^0x[0-9a-fA-F]+$/.test(str);
    }

    static isDecimal(str) {
      // Allowed decimal: 23.45; 34.; .45; -273.15; -42.; -.45;
      const isDecimalRegex = /^[+-]?((\d+(\.\d*))|(\.\d+))$/;
      return isDecimalRegex.test(str);
    }

  static isDate(dateStr) {
    if (!dateStr || typeof dateStr !== "string") return false;

    const date = new Date(dateStr);
    if (!isNaN(date.getTime())) return true;

    const dateFormats = [
        /^\d{4}-\d{2}-\d{2}$/,                   // YYYY-MM-DD
        /^\d{2}\/\d{2}\/\d{4}$/,                 // MM/DD/YYYY or DD/MM/YYYY
        /^\d{4}\/\d{2}\/\d{2}$/,                 // YYYY/MM/DD
        /^\d{2}-\d{2}-\d{4}$/,                   // DD-MM-YYYY or MM-DD-YYYY
        /^\d{4}\.\d{2}\.\d{2}$/,                 // YYYY.MM.DD
        /^\d{2}\.\d{2}\.\d{4}$/,                 // DD.MM.YYYY or MM.DD.YYYY
        /^\d{8}$/,                               // YYYYMMDD
        /^\d{4}-\d{2}-\d{2} \d{2}:\d{2}:\d{2}$/  // YYYY-MM-DD HH:mm:ss
    ];

    return dateFormats.some((regex) => regex.test(dateStr));
  }
>>>>>>> 34e6dec6
}<|MERGE_RESOLUTION|>--- conflicted
+++ resolved
@@ -16,6 +16,10 @@
   static isEmailAddress(str) {
     const emailRegex = /^[^\s@]+@[^\s@]+\.[^\s@]+$/;
     return emailRegex.test(str);
+  }
+
+  static trim(str) {
+    return str.trim();
   }
 
   // Function to exclude specific characters
@@ -39,12 +43,6 @@
         return /^-?\d+$/.test(str);
     }
 
-<<<<<<< HEAD
-    // Function to trim leading whitespace and trailing whitespace and punctuation
-    static trim(str) {
-        return str.trim();
-    }
-=======
     static isHexadecimal(str) {
         return /^0x[0-9a-fA-F]+$/.test(str);
     }
@@ -74,5 +72,4 @@
 
     return dateFormats.some((regex) => regex.test(dateStr));
   }
->>>>>>> 34e6dec6
 }